[package]
name = "aralez"
version = "0.9.5"
edition = "2021"
description = "Aralez is a triage collector tool."
authors = ["Areg Baghinyan <areg@baghinyan.com>"]
license = "Apache-2.0"
repository = "https://github.com/abaghinyan/aralez"
build = "build.rs"

[dependencies]
ntfs = "0.4"
winapi = { version = "0.3", features = ["fileapi", "handleapi", "winnt"] }
anyhow = "1.0"
serde = { version = "1.0", features = ["derive"] }
serde_yaml = "0.9"
indicatif = "0.17"
clap = { version = "4.0", features = ["derive"] }
windows = { version = "0.59", features = ["Win32_System_LibraryLoader", "Win32_System_SystemServices", "Win32_System_Environment", "Win32_System_ProcessStatus", "Win32_System_JobObjects", "Win32_Security", "Win32_System_WindowsProgramming", "Win32_System_Console", "Win32_System_Threading", "Win32_System_Memory", "Win32_Storage_FileSystem", "Win32_System_Registry", "Win32_System_Diagnostics_Debug", "Win32_Foundation", "Win32_System_SystemInformation", "Win32_Networking_WinSock", "Win32_NetworkManagement_IpHelper", "Win32_System_Diagnostics_ToolHelp"] }
windows-core = "0.59"
csv = "1.3"
chrono = { version = "0.4", features = ["serde"] }

widestring = "1"
hostname = "0.4"
zip  = { version = "2.4", features = ["aes-crypto"] }
aes-gcm = "0.10" 
aes = "0.8"
rand = "0.8" 
sha2 = "0.10"
serde_json = "1.0"
md5 = "0.7.0"
regex = "1"
indexmap = { version = "2.5", features = ["serde"] }
globset = "0.4"
glob = "0.3.1"
rayon = "1.10"
filetime = "0.2"
once_cell = "1.20"
wait-timeout = "0.2"

[target.'cfg(unix)'.dependencies]
libc = "0.2"

[target.'cfg(not(windows))'.dependencies]
users = "0.11"

[target.'cfg(windows)'.build-dependencies]
winres = "0.1"

[target.'cfg(target_os = "linux")'.dependencies]
ext4-view = { version = "0.9.1", features = ["std"] }

[build-dependencies]
reqwest = { version = "0.12", features = ["blocking"] }
<<<<<<< HEAD
zip = "2.4"
=======
zip = "2"

[target.'cfg(windows)'.dependencies]
>>>>>>> d14980e0
winres = "0.1"
winreg = { version = "0.52", features = ["transactions"] }


[dependencies.windows-sys]
version = "0.59"
features = [
    "Win32_Security",
    "Win32_System_LibraryLoader",
    "Win32_UI_WindowsAndMessaging",
]<|MERGE_RESOLUTION|>--- conflicted
+++ resolved
@@ -1,6 +1,6 @@
 [package]
 name = "aralez"
-version = "0.9.5"
+version = "0.10.0"
 edition = "2021"
 description = "Aralez is a triage collector tool."
 authors = ["Areg Baghinyan <areg@baghinyan.com>"]
@@ -39,9 +39,6 @@
 once_cell = "1.20"
 wait-timeout = "0.2"
 
-[target.'cfg(unix)'.dependencies]
-libc = "0.2"
-
 [target.'cfg(not(windows))'.dependencies]
 users = "0.11"
 
@@ -53,13 +50,9 @@
 
 [build-dependencies]
 reqwest = { version = "0.12", features = ["blocking"] }
-<<<<<<< HEAD
-zip = "2.4"
-=======
 zip = "2"
 
 [target.'cfg(windows)'.dependencies]
->>>>>>> d14980e0
 winres = "0.1"
 winreg = { version = "0.52", features = ["transactions"] }
 
