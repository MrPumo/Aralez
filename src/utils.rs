//
// SPDX-License-Identifier: Apache-2.0
//
// Copyright © 2025 Areg Baghinyan. All Rights Reserved.
//
// Author(s): Areg Baghinyan
//

use regex::Regex;
use std::env;
use std::fs;
use std::io;
use std::path::Path;
<<<<<<< HEAD
use std::time::Duration;
use std::time::SystemTime;
use std::time::UNIX_EPOCH;

pub fn get<T>(
    file: &NtfsFile,
    file_name: &str,
    out_dir: &str,
    fs: &mut T,
    encrypt: Option<&String>,
    ads: &str,
    drive: &str,
    max_size: Option<u64>
) -> Result<bool, Error>
where
    T: Read + Seek,
{
    // Check if encryption is required and construct the output file name
    let mut output_file_name = if let Some(ref password) = encrypt {
        if !password.is_empty() {
            let path = Path::new(&file_name);
            let new_file_name = if let Some(extension) = path.extension() {
                format!("{}.enc", path.with_extension(extension).to_string_lossy())
            } else {
                format!("{}.enc", path.to_string_lossy())
            };
            format!("{}{}", out_dir, new_file_name)
        } else {
            format!("{}{}", out_dir, file_name)
        }
    } else {
        format!("{}{}", out_dir, file_name)
    };

    // Try to create the directory, log error if it fails
    if let Err(e) = create_dir_all(
        output_file_name
            .rfind('/')
            .map(|pos| &output_file_name[..pos])
            .unwrap_or(""),
    ) {
        return Err(anyhow::anyhow!(
            "[ERROR] Failed to create directory `{}`: {}",
            out_dir,
            e
        ));
    }
    let is_ads = !(ads.is_empty() || ads == "");

    // Append the Alternate Data Stream (ADS) name if it's not empty
    output_file_name = output_file_name.replace(":", "%3A");

    // Try to open the file for writing, log error if it fails
    let mut output_file = match OpenOptions::new()
        .write(true)
        .create_new(true)
        .open(&output_file_name)
    {
        Ok(f) => f,
        Err(ref e) if e.kind() == ErrorKind::AlreadyExists => {
            return Ok(false);
        }
        Err(e) => {
            return Err(anyhow::anyhow!(
                "[ERROR] Failed to open file `{}` for writing: {}",
                output_file_name,
                e
            ));
        }
    };
    if !is_ads {
        // Iterate over attributes to find $INDEX_ALLOCATION
        let attributes: Vec<_> = file
            .attributes()
            .attach(fs)
            .collect::<Result<Vec<_>, _>>()?;
        for attribute in attributes {
            match attribute.to_attribute() {
                Ok(attr) => {
                    if attr.ty()? == NtfsAttributeType::IndexAllocation {
                        get_attr(&attr, fs, &output_file_name, max_size)?;
                    }
                }
                Err(_) => dprintln!("[ERROR] Can't getting attributes"),
            }
        }
    }

    // Try to get the data item, log warning if it does not exist
    let data_item = match file.data(fs, ads) {
        Some(Ok(item)) => item,
        Some(Err(e)) => {
            return Err(anyhow::anyhow!(
                "[ERROR] Failed to retrieve data for `{}`: {}",
                file_name,
                e
            ));
        }
        None => {
            return Err(anyhow::anyhow!(
                "[WARN] The file {} does not have a $DATA attribute.",
                output_file_name
            ));
        }
    };
    let data_attribute = match data_item.to_attribute() {
        Ok(attr) => attr,
        Err(e) => {
            return Err(anyhow::anyhow!(
                "[ERROR] Failed to retrieve attribute for `{}`: {}",
                file_name,
                e
            ));
        }
    };

    let mut data_value = match data_attribute.value(fs) {
        Ok(val) => val,
        Err(e) => {
            return Err(anyhow::anyhow!(
                "[ERROR] Failed to retrieve data value for `{}`: {}",
                file_name,
                e
            ));
        }
    };

    // Get the valid data length
    let valid_data_length = get_valid_data_length(fs, &data_attribute)?;

    dprintln!(
        "[INFO] Saving {} bytes of data in `{}`",
        &valid_data_length,
        output_file_name
    );

    // Buffer for reading chunks of the file
    let mut read_buf = [0u8; 4096];

    // Stream data based on encryption
    if let Some(ref password) = encrypt {
        if !password.is_empty() {
            // Derive the encryption key using SHA256
            let mut hasher = Sha256::new();
            hasher.update(password.as_bytes());
            let key_bytes = hasher.finalize();
            let cipher_key = Key::<Aes256Gcm>::from_slice(&key_bytes[..32]); // AES-256 requires a 32-byte key
            let cipher = Aes256Gcm::new(cipher_key);

            // Generate a nonce (unique for each message)
            let mut nonce = [0u8; 12]; // 96-bit nonce for AES-GCM
            OsRng.fill_bytes(&mut nonce);
            let nonce = Nonce::from_slice(&nonce);

            // Write the nonce to the file before writing encrypted data
            if output_file.write_all(nonce).is_err() {
                return Err(anyhow::anyhow!(
                    "[ERROR] Failed to write nonce to `{}`",
                    output_file_name
                ));
            }
            let mut current_file_size: u64 = 0;
            // Stream data, encrypt each chunk, and write it to the file
            loop {
                match data_value.read(fs, &mut read_buf) {
                    Ok(bytes_read) => {
                        if bytes_read == 0 {
                            break;
                        }
                        if !data_attribute.is_resident() && !is_ads {
                            current_file_size += bytes_read as u64;
                            if current_file_size > valid_data_length {
                                // Write remaining data (including current read buffer) to a "slack" file
                                let mut slack_file = match OpenOptions::new()
                                    .write(true)
                                    .create_new(true)
                                    .open(&format!("{}.FileSlack", output_file_name))
                                {
                                    Ok(f) => f,
                                    Err(ref e) if e.kind() == ErrorKind::AlreadyExists => {
                                        return Ok(false);
                                    }
                                    Err(e) => {
                                        return Err(anyhow::anyhow!(
                                            "[ERROR] Failed to open file `{}` for writing: {}",
                                            format!("{}.FileSlack", output_file_name),
                                            e
                                        ));
                                    }
                                };

                                // Write the remaining part of the current buffer to the slack file
                                let start_slack =
                                    (valid_data_length - (current_file_size - bytes_read as u64)) as usize;
                                slack_file.write_all(&read_buf[start_slack..bytes_read])?;

                                // padding with 0
                                let mut padding = vec![0; bytes_read - start_slack];
                                output_file.write_all(&padding)?;

                                // Continue reading and writing all remaining data to the slack file
                                while let Ok(slack_bytes_read) = data_value.read(fs, &mut read_buf) {
                                    if slack_bytes_read == 0 {
                                        break;
                                    }
                                    slack_file.write_all(&read_buf[..slack_bytes_read])?;

                                    padding = vec![0; slack_bytes_read];
                                    output_file.write_all(&padding)?;
                                }
                                break;
                            }
                        }

                        let chunk = if is_ads && read_buf.iter().all(|&b| b == 0) {
                            continue;
                        } else {
                            &read_buf[..bytes_read]
                        };

                        let encrypted_chunk = match cipher.encrypt(nonce, chunk) {
                            Ok(ct) => ct,
                            Err(e) => {
                                return Err(anyhow::anyhow!("[ERROR] Encryption failed: {}", e));
                            }
                        };

                        // Write the encrypted chunk to the output file
                        if output_file.write_all(&encrypted_chunk).is_err() {
                            return Err(anyhow::anyhow!(
                                "[ERROR] Failed to write encrypted chunk to `{}`",
                                output_file_name
                            ));
                        }
                    },
                    Err(err) => {
                        dprintln!("[ERROR] Reading data: {:?}", err);
                        break
                    }
                }
            }
        }
    } else {
        // No encryption, write the file normally in chunks
        if file_name == "/$Boot" {
            output_file.write_all(&get_boot(&drive).unwrap()).unwrap();
        } else {
            let mut current_file_size: u64 = 0;
            loop {
                match data_value.read(fs, &mut read_buf) {
                    Ok(bytes_read) => {
                        if bytes_read == 0 {
                            break;
                        }
                        if !data_attribute.is_resident() && !is_ads {
                            current_file_size += bytes_read as u64;
                            // Check if the Valid data is reached
                            if current_file_size > valid_data_length {
                                // Write remaining data (including current read buffer) to a "slack" file
                                let mut slack_file = match OpenOptions::new()
                                    .write(true)
                                    .create_new(true)
                                    .open(&format!("{}.FileSlack", output_file_name))
                                {
                                    Ok(f) => f,
                                    Err(ref e) if e.kind() == ErrorKind::AlreadyExists => {
                                        return Ok(false);
                                    }
                                    Err(e) => {
                                        return Err(anyhow::anyhow!(
                                            "[ERROR] Failed to open file `{}` for writing: {}",
                                            format!("{}.FileSlack", output_file_name),
                                            e
                                        ));
                                    }
                                };

                                // Write the remaining part of the current buffer to the slack file
                                let start_slack =
                                    (valid_data_length - (current_file_size - bytes_read as u64)) as usize;
                                slack_file.write_all(&read_buf[start_slack..bytes_read])?;

                                // padding with 0
                                let mut padding = vec![0; bytes_read - start_slack];
                                output_file.write_all(&padding)?;

                                // Continue reading and writing all remaining data to the slack file
                                while let Ok(slack_bytes_read) = data_value.read(fs, &mut read_buf) {
                                    if slack_bytes_read == 0 {
                                        break;
                                    }
                                    slack_file.write_all(&read_buf[..slack_bytes_read])?;

                                    padding = vec![0; slack_bytes_read];
                                    output_file.write_all(&padding)?;
                                }
                                break;
                            }
                        }
                        let chunk = if is_ads && read_buf.iter().all(|&b| b == 0) {
                            continue;
                        } else {
                            &read_buf[..bytes_read]
                        };
                        if output_file.write_all(chunk).is_err() {
                            return Err(anyhow::anyhow!(
                                "[ERROR] Failed to write chunk to `{}`",
                                output_file_name
                            ));
                        }
                    },
                    Err(err) => {
                        dprintln!("[ERROR] Reading data: {:?}", err);
                        break
                    }
                }
            }
        }
    }
    // Retrieve timestamps from NtfsFile (replace these method calls with the actual methods from NtfsFile)
    if let Ok(file_std_info) = file.info() {
        let modified_time: DateTime<Local> =
            nt_timestamp_to_datetime(file_std_info.modification_time().nt_timestamp());

        let modified_file_time = FileTime::from_system_time(add_timezone_offset_to_system_time(
            modified_time.into(),
            modified_time.offset().local_minus_utc().into(),
        ));

        set_file_handle_times(&output_file, None, Some(modified_file_time))
            .map_err(|e| anyhow::anyhow!("[ERROR] Failed to set file timestamps: {}", e))?;
    }
    match output_file.flush() {
        Ok(_) => {
            dprintln!("[INFO] Data successfully saved to `{}`", output_file_name);
            return Ok(true);
        }
        Err(e) => {
            return Err(anyhow::anyhow!(
                "[ERROR] Problem to save `{}` file: {:?}",
                output_file_name,
                e
            ))
        }
    };
}

fn get_valid_data_length<T>(fs: &mut T, attribut: &NtfsAttribute) -> Result<u64, Error>
where
    T: Read + Seek,
{
    match &attribut.ty()? {
        NtfsAttributeType::Data => {
            if attribut.is_resident() {
                Ok(attribut.value_length() as u64)
            } else {
                match attribut.position().value() {
                    Some(data_attr_position) => {
                        let mut buff = vec![0u8; 64];
                        fs.seek(SeekFrom::Start(data_attr_position.get()))?;
                        fs.read_exact(&mut buff)?;
                        let byte_57 = buff[56];
                        let byte_58 = buff[57];
                        let byte_59 = buff[58];
                        let byte_60 = buff[59];
                        let vdl = ((byte_60 as u64) << 24)
                            | ((byte_59 as u64) << 16)
                            | ((byte_58 as u64) << 8)
                            | (byte_57 as u64);
                        Ok(vdl)
                    }
                    None => Err(anyhow::anyhow!("[ERROR] $DATA position not found")),
                }
            }
        }
        _ => Err(anyhow::anyhow!("[ERROR] Wrong attribute type")),
    }
}

fn get_attr<T>(attr: &NtfsAttribute, fs: &mut T, output_file_name: &str, max_size: Option<u64>) -> Result<(), Error>
where
    T: Read + Seek,
{
    let attr_name = attr.name()?.to_string_lossy().to_string();
    dprintln!(
        "[INFO] Found $INDEX_ALLOCATION attribute : `{}`",
        &attr_name
    );

    let attr_path = format!("{}%3A{}.idx", output_file_name, &attr_name);
    let mut attr_value = attr.value(fs)?;
    if let Some(m_size) = max_size {
        if attr_value.len() > m_size {
            dprintln!("[WARN] Skip {} because the size {} exceeds {} bytes", &attr_path, attr_value.len(), m_size);

            return Ok(());
        }
    }

    let mut output_file = match OpenOptions::new()
        .write(true)
        .create_new(true)
        .open(&attr_path)
    {
        Ok(f) => f,
        Err(ref e) if e.kind() == ErrorKind::AlreadyExists => {
            return Ok(());
        }
        Err(e) => {
            return Err(anyhow::anyhow!(
                "[ERROR] Failed to open file `{}` for writing: {}",
                &attr_path,
                e
            ));
        }
    };
    dprintln!(
        "[INFO] Saving {} bytes of index attribute data in `{}`",
        attr_value.len(),
        &attr_path
    );
    let mut read_buf = [0u8; 4096];

    while let Ok(bytes_read) = attr_value.read(fs, &mut read_buf) {
        if bytes_read == 0 {
            // End of file reached
            break;
        }
        if output_file.write_all(&read_buf[..bytes_read]).is_err() {
            return Err(anyhow::anyhow!(
                "[ERROR] Failed to write chunk to `{}`",
                attr_path
            ));
        }
    }

    Ok(())
}

// Function to convert NT timestamp (u64) to SystemTime
fn nt_timestamp_to_system_time(nt_timestamp: u64) -> SystemTime {
    // NT Epoch: January 1, 1601 -> UNIX Epoch: January 1, 1970 (difference in seconds)
    let nt_epoch_to_unix_epoch = Duration::from_secs(11644473600); // 369 years in seconds
    let timestamp_duration = Duration::from_nanos(nt_timestamp * 100); // Convert to nanoseconds
    UNIX_EPOCH + timestamp_duration - nt_epoch_to_unix_epoch
}

fn nt_timestamp_to_datetime(nt_timestamp: u64) -> DateTime<Local> {
    let system_time = nt_timestamp_to_system_time(nt_timestamp);
    DateTime::<Local>::from(system_time)
}

fn add_timezone_offset_to_system_time(system_time: SystemTime, offset_seconds: i64) -> SystemTime {
    if offset_seconds >= 0 {
        system_time + Duration::from_secs(offset_seconds as u64)
    } else {
        system_time - Duration::from_secs((-offset_seconds) as u64)
    }
}

fn get_boot(drive_letter: &str) -> Result<Vec<u8>, Error> {
    let drive_path = format!("\\\\.\\{}:", drive_letter); // Raw access to the drive

    // Check if the drive exists before attempting to open it
    if Path::new(&format!("{}:\\", drive_letter)).exists() {
        let mut file = File::open(&drive_path).unwrap();
        let mut boot_sector = vec![0u8; 8192];

        file.seek(SeekFrom::Start(0))?;
        file.read_exact(&mut boot_sector)?;

        return Ok(boot_sector);
    }

    Err(anyhow::anyhow!(
        "[ERROR] Drive {} does not exist",
        drive_letter
    ))
}
=======

>>>>>>> d14980e0

pub fn ensure_directory_exists(path: &str) -> std::io::Result<()> {
    let path = Path::new(path);
    if !path.exists() {
        fs::create_dir_all(path)?;
        dprintln!("[INFO] Directory {} is created", path.display());
    }
    Ok(())
}

pub fn replace_env_vars(input: &str) -> String {
    // Regex pattern to match %VAR_NAME% or %SYSTEM_VAR_NAME%
    let re = Regex::new(r"%([^%]+)%").unwrap();

    // Replace each match with the corresponding environment variable value
    let result = re.replace_all(input, |caps: &regex::Captures| {
        let var_name = &caps[1];
        env::var(var_name).unwrap_or_else(|_| format!("%{}%", var_name))
    });

    let replaced_str = result.into_owned(); // Convert to owned String
    let regex = Regex::new(r"^[A-Za-z]:\\").unwrap(); // Match a single letter at the start followed by :\
    let replaced_str = regex.replace(&replaced_str, r"\");

    replaced_str.to_string()
}

pub fn remove_dir_all(path: &str) -> io::Result<()> {
    let path = Path::new(path); // Convert the string to a Path
    if path.is_dir() {
        // Iterate over all entries in the directory
        for entry in fs::read_dir(path)? {
            let entry = entry?;
            let entry_path = entry.path();

            // Recursively remove directory contents or remove the file
            if entry_path.is_dir() {
                // Convert Path to &str safely and recursively call remove_dir_all
                if let Some(entry_str) = entry_path.to_str() {
                    remove_dir_all(entry_str)?; // Recursively call the function and propagate errors
                } else {
                    return Err(io::Error::new(
                        io::ErrorKind::InvalidInput,
                        "Invalid UTF-8 sequence in path",
                    ));
                }
            } else {
                // If the entry is a file, remove it
                fs::remove_file(&entry_path)?;
            }
        }
        // Once the directory is empty, remove the directory itself
        fs::remove_dir(path)?;
    }
    Ok(())
}

pub fn remove_trailing_slash(input: String) -> String {
    input.strip_suffix('/').unwrap_or(&input).to_string()
}

pub fn split_path(input: &str) -> (String, String) {
    if let Some((path, last_segment)) = input.rsplit_once('/') {
        (path.to_string(), last_segment.to_string())
    } else {
        (String::new(), input.to_string())
    }
}<|MERGE_RESOLUTION|>--- conflicted
+++ resolved
@@ -11,489 +11,6 @@
 use std::fs;
 use std::io;
 use std::path::Path;
-<<<<<<< HEAD
-use std::time::Duration;
-use std::time::SystemTime;
-use std::time::UNIX_EPOCH;
-
-pub fn get<T>(
-    file: &NtfsFile,
-    file_name: &str,
-    out_dir: &str,
-    fs: &mut T,
-    encrypt: Option<&String>,
-    ads: &str,
-    drive: &str,
-    max_size: Option<u64>
-) -> Result<bool, Error>
-where
-    T: Read + Seek,
-{
-    // Check if encryption is required and construct the output file name
-    let mut output_file_name = if let Some(ref password) = encrypt {
-        if !password.is_empty() {
-            let path = Path::new(&file_name);
-            let new_file_name = if let Some(extension) = path.extension() {
-                format!("{}.enc", path.with_extension(extension).to_string_lossy())
-            } else {
-                format!("{}.enc", path.to_string_lossy())
-            };
-            format!("{}{}", out_dir, new_file_name)
-        } else {
-            format!("{}{}", out_dir, file_name)
-        }
-    } else {
-        format!("{}{}", out_dir, file_name)
-    };
-
-    // Try to create the directory, log error if it fails
-    if let Err(e) = create_dir_all(
-        output_file_name
-            .rfind('/')
-            .map(|pos| &output_file_name[..pos])
-            .unwrap_or(""),
-    ) {
-        return Err(anyhow::anyhow!(
-            "[ERROR] Failed to create directory `{}`: {}",
-            out_dir,
-            e
-        ));
-    }
-    let is_ads = !(ads.is_empty() || ads == "");
-
-    // Append the Alternate Data Stream (ADS) name if it's not empty
-    output_file_name = output_file_name.replace(":", "%3A");
-
-    // Try to open the file for writing, log error if it fails
-    let mut output_file = match OpenOptions::new()
-        .write(true)
-        .create_new(true)
-        .open(&output_file_name)
-    {
-        Ok(f) => f,
-        Err(ref e) if e.kind() == ErrorKind::AlreadyExists => {
-            return Ok(false);
-        }
-        Err(e) => {
-            return Err(anyhow::anyhow!(
-                "[ERROR] Failed to open file `{}` for writing: {}",
-                output_file_name,
-                e
-            ));
-        }
-    };
-    if !is_ads {
-        // Iterate over attributes to find $INDEX_ALLOCATION
-        let attributes: Vec<_> = file
-            .attributes()
-            .attach(fs)
-            .collect::<Result<Vec<_>, _>>()?;
-        for attribute in attributes {
-            match attribute.to_attribute() {
-                Ok(attr) => {
-                    if attr.ty()? == NtfsAttributeType::IndexAllocation {
-                        get_attr(&attr, fs, &output_file_name, max_size)?;
-                    }
-                }
-                Err(_) => dprintln!("[ERROR] Can't getting attributes"),
-            }
-        }
-    }
-
-    // Try to get the data item, log warning if it does not exist
-    let data_item = match file.data(fs, ads) {
-        Some(Ok(item)) => item,
-        Some(Err(e)) => {
-            return Err(anyhow::anyhow!(
-                "[ERROR] Failed to retrieve data for `{}`: {}",
-                file_name,
-                e
-            ));
-        }
-        None => {
-            return Err(anyhow::anyhow!(
-                "[WARN] The file {} does not have a $DATA attribute.",
-                output_file_name
-            ));
-        }
-    };
-    let data_attribute = match data_item.to_attribute() {
-        Ok(attr) => attr,
-        Err(e) => {
-            return Err(anyhow::anyhow!(
-                "[ERROR] Failed to retrieve attribute for `{}`: {}",
-                file_name,
-                e
-            ));
-        }
-    };
-
-    let mut data_value = match data_attribute.value(fs) {
-        Ok(val) => val,
-        Err(e) => {
-            return Err(anyhow::anyhow!(
-                "[ERROR] Failed to retrieve data value for `{}`: {}",
-                file_name,
-                e
-            ));
-        }
-    };
-
-    // Get the valid data length
-    let valid_data_length = get_valid_data_length(fs, &data_attribute)?;
-
-    dprintln!(
-        "[INFO] Saving {} bytes of data in `{}`",
-        &valid_data_length,
-        output_file_name
-    );
-
-    // Buffer for reading chunks of the file
-    let mut read_buf = [0u8; 4096];
-
-    // Stream data based on encryption
-    if let Some(ref password) = encrypt {
-        if !password.is_empty() {
-            // Derive the encryption key using SHA256
-            let mut hasher = Sha256::new();
-            hasher.update(password.as_bytes());
-            let key_bytes = hasher.finalize();
-            let cipher_key = Key::<Aes256Gcm>::from_slice(&key_bytes[..32]); // AES-256 requires a 32-byte key
-            let cipher = Aes256Gcm::new(cipher_key);
-
-            // Generate a nonce (unique for each message)
-            let mut nonce = [0u8; 12]; // 96-bit nonce for AES-GCM
-            OsRng.fill_bytes(&mut nonce);
-            let nonce = Nonce::from_slice(&nonce);
-
-            // Write the nonce to the file before writing encrypted data
-            if output_file.write_all(nonce).is_err() {
-                return Err(anyhow::anyhow!(
-                    "[ERROR] Failed to write nonce to `{}`",
-                    output_file_name
-                ));
-            }
-            let mut current_file_size: u64 = 0;
-            // Stream data, encrypt each chunk, and write it to the file
-            loop {
-                match data_value.read(fs, &mut read_buf) {
-                    Ok(bytes_read) => {
-                        if bytes_read == 0 {
-                            break;
-                        }
-                        if !data_attribute.is_resident() && !is_ads {
-                            current_file_size += bytes_read as u64;
-                            if current_file_size > valid_data_length {
-                                // Write remaining data (including current read buffer) to a "slack" file
-                                let mut slack_file = match OpenOptions::new()
-                                    .write(true)
-                                    .create_new(true)
-                                    .open(&format!("{}.FileSlack", output_file_name))
-                                {
-                                    Ok(f) => f,
-                                    Err(ref e) if e.kind() == ErrorKind::AlreadyExists => {
-                                        return Ok(false);
-                                    }
-                                    Err(e) => {
-                                        return Err(anyhow::anyhow!(
-                                            "[ERROR] Failed to open file `{}` for writing: {}",
-                                            format!("{}.FileSlack", output_file_name),
-                                            e
-                                        ));
-                                    }
-                                };
-
-                                // Write the remaining part of the current buffer to the slack file
-                                let start_slack =
-                                    (valid_data_length - (current_file_size - bytes_read as u64)) as usize;
-                                slack_file.write_all(&read_buf[start_slack..bytes_read])?;
-
-                                // padding with 0
-                                let mut padding = vec![0; bytes_read - start_slack];
-                                output_file.write_all(&padding)?;
-
-                                // Continue reading and writing all remaining data to the slack file
-                                while let Ok(slack_bytes_read) = data_value.read(fs, &mut read_buf) {
-                                    if slack_bytes_read == 0 {
-                                        break;
-                                    }
-                                    slack_file.write_all(&read_buf[..slack_bytes_read])?;
-
-                                    padding = vec![0; slack_bytes_read];
-                                    output_file.write_all(&padding)?;
-                                }
-                                break;
-                            }
-                        }
-
-                        let chunk = if is_ads && read_buf.iter().all(|&b| b == 0) {
-                            continue;
-                        } else {
-                            &read_buf[..bytes_read]
-                        };
-
-                        let encrypted_chunk = match cipher.encrypt(nonce, chunk) {
-                            Ok(ct) => ct,
-                            Err(e) => {
-                                return Err(anyhow::anyhow!("[ERROR] Encryption failed: {}", e));
-                            }
-                        };
-
-                        // Write the encrypted chunk to the output file
-                        if output_file.write_all(&encrypted_chunk).is_err() {
-                            return Err(anyhow::anyhow!(
-                                "[ERROR] Failed to write encrypted chunk to `{}`",
-                                output_file_name
-                            ));
-                        }
-                    },
-                    Err(err) => {
-                        dprintln!("[ERROR] Reading data: {:?}", err);
-                        break
-                    }
-                }
-            }
-        }
-    } else {
-        // No encryption, write the file normally in chunks
-        if file_name == "/$Boot" {
-            output_file.write_all(&get_boot(&drive).unwrap()).unwrap();
-        } else {
-            let mut current_file_size: u64 = 0;
-            loop {
-                match data_value.read(fs, &mut read_buf) {
-                    Ok(bytes_read) => {
-                        if bytes_read == 0 {
-                            break;
-                        }
-                        if !data_attribute.is_resident() && !is_ads {
-                            current_file_size += bytes_read as u64;
-                            // Check if the Valid data is reached
-                            if current_file_size > valid_data_length {
-                                // Write remaining data (including current read buffer) to a "slack" file
-                                let mut slack_file = match OpenOptions::new()
-                                    .write(true)
-                                    .create_new(true)
-                                    .open(&format!("{}.FileSlack", output_file_name))
-                                {
-                                    Ok(f) => f,
-                                    Err(ref e) if e.kind() == ErrorKind::AlreadyExists => {
-                                        return Ok(false);
-                                    }
-                                    Err(e) => {
-                                        return Err(anyhow::anyhow!(
-                                            "[ERROR] Failed to open file `{}` for writing: {}",
-                                            format!("{}.FileSlack", output_file_name),
-                                            e
-                                        ));
-                                    }
-                                };
-
-                                // Write the remaining part of the current buffer to the slack file
-                                let start_slack =
-                                    (valid_data_length - (current_file_size - bytes_read as u64)) as usize;
-                                slack_file.write_all(&read_buf[start_slack..bytes_read])?;
-
-                                // padding with 0
-                                let mut padding = vec![0; bytes_read - start_slack];
-                                output_file.write_all(&padding)?;
-
-                                // Continue reading and writing all remaining data to the slack file
-                                while let Ok(slack_bytes_read) = data_value.read(fs, &mut read_buf) {
-                                    if slack_bytes_read == 0 {
-                                        break;
-                                    }
-                                    slack_file.write_all(&read_buf[..slack_bytes_read])?;
-
-                                    padding = vec![0; slack_bytes_read];
-                                    output_file.write_all(&padding)?;
-                                }
-                                break;
-                            }
-                        }
-                        let chunk = if is_ads && read_buf.iter().all(|&b| b == 0) {
-                            continue;
-                        } else {
-                            &read_buf[..bytes_read]
-                        };
-                        if output_file.write_all(chunk).is_err() {
-                            return Err(anyhow::anyhow!(
-                                "[ERROR] Failed to write chunk to `{}`",
-                                output_file_name
-                            ));
-                        }
-                    },
-                    Err(err) => {
-                        dprintln!("[ERROR] Reading data: {:?}", err);
-                        break
-                    }
-                }
-            }
-        }
-    }
-    // Retrieve timestamps from NtfsFile (replace these method calls with the actual methods from NtfsFile)
-    if let Ok(file_std_info) = file.info() {
-        let modified_time: DateTime<Local> =
-            nt_timestamp_to_datetime(file_std_info.modification_time().nt_timestamp());
-
-        let modified_file_time = FileTime::from_system_time(add_timezone_offset_to_system_time(
-            modified_time.into(),
-            modified_time.offset().local_minus_utc().into(),
-        ));
-
-        set_file_handle_times(&output_file, None, Some(modified_file_time))
-            .map_err(|e| anyhow::anyhow!("[ERROR] Failed to set file timestamps: {}", e))?;
-    }
-    match output_file.flush() {
-        Ok(_) => {
-            dprintln!("[INFO] Data successfully saved to `{}`", output_file_name);
-            return Ok(true);
-        }
-        Err(e) => {
-            return Err(anyhow::anyhow!(
-                "[ERROR] Problem to save `{}` file: {:?}",
-                output_file_name,
-                e
-            ))
-        }
-    };
-}
-
-fn get_valid_data_length<T>(fs: &mut T, attribut: &NtfsAttribute) -> Result<u64, Error>
-where
-    T: Read + Seek,
-{
-    match &attribut.ty()? {
-        NtfsAttributeType::Data => {
-            if attribut.is_resident() {
-                Ok(attribut.value_length() as u64)
-            } else {
-                match attribut.position().value() {
-                    Some(data_attr_position) => {
-                        let mut buff = vec![0u8; 64];
-                        fs.seek(SeekFrom::Start(data_attr_position.get()))?;
-                        fs.read_exact(&mut buff)?;
-                        let byte_57 = buff[56];
-                        let byte_58 = buff[57];
-                        let byte_59 = buff[58];
-                        let byte_60 = buff[59];
-                        let vdl = ((byte_60 as u64) << 24)
-                            | ((byte_59 as u64) << 16)
-                            | ((byte_58 as u64) << 8)
-                            | (byte_57 as u64);
-                        Ok(vdl)
-                    }
-                    None => Err(anyhow::anyhow!("[ERROR] $DATA position not found")),
-                }
-            }
-        }
-        _ => Err(anyhow::anyhow!("[ERROR] Wrong attribute type")),
-    }
-}
-
-fn get_attr<T>(attr: &NtfsAttribute, fs: &mut T, output_file_name: &str, max_size: Option<u64>) -> Result<(), Error>
-where
-    T: Read + Seek,
-{
-    let attr_name = attr.name()?.to_string_lossy().to_string();
-    dprintln!(
-        "[INFO] Found $INDEX_ALLOCATION attribute : `{}`",
-        &attr_name
-    );
-
-    let attr_path = format!("{}%3A{}.idx", output_file_name, &attr_name);
-    let mut attr_value = attr.value(fs)?;
-    if let Some(m_size) = max_size {
-        if attr_value.len() > m_size {
-            dprintln!("[WARN] Skip {} because the size {} exceeds {} bytes", &attr_path, attr_value.len(), m_size);
-
-            return Ok(());
-        }
-    }
-
-    let mut output_file = match OpenOptions::new()
-        .write(true)
-        .create_new(true)
-        .open(&attr_path)
-    {
-        Ok(f) => f,
-        Err(ref e) if e.kind() == ErrorKind::AlreadyExists => {
-            return Ok(());
-        }
-        Err(e) => {
-            return Err(anyhow::anyhow!(
-                "[ERROR] Failed to open file `{}` for writing: {}",
-                &attr_path,
-                e
-            ));
-        }
-    };
-    dprintln!(
-        "[INFO] Saving {} bytes of index attribute data in `{}`",
-        attr_value.len(),
-        &attr_path
-    );
-    let mut read_buf = [0u8; 4096];
-
-    while let Ok(bytes_read) = attr_value.read(fs, &mut read_buf) {
-        if bytes_read == 0 {
-            // End of file reached
-            break;
-        }
-        if output_file.write_all(&read_buf[..bytes_read]).is_err() {
-            return Err(anyhow::anyhow!(
-                "[ERROR] Failed to write chunk to `{}`",
-                attr_path
-            ));
-        }
-    }
-
-    Ok(())
-}
-
-// Function to convert NT timestamp (u64) to SystemTime
-fn nt_timestamp_to_system_time(nt_timestamp: u64) -> SystemTime {
-    // NT Epoch: January 1, 1601 -> UNIX Epoch: January 1, 1970 (difference in seconds)
-    let nt_epoch_to_unix_epoch = Duration::from_secs(11644473600); // 369 years in seconds
-    let timestamp_duration = Duration::from_nanos(nt_timestamp * 100); // Convert to nanoseconds
-    UNIX_EPOCH + timestamp_duration - nt_epoch_to_unix_epoch
-}
-
-fn nt_timestamp_to_datetime(nt_timestamp: u64) -> DateTime<Local> {
-    let system_time = nt_timestamp_to_system_time(nt_timestamp);
-    DateTime::<Local>::from(system_time)
-}
-
-fn add_timezone_offset_to_system_time(system_time: SystemTime, offset_seconds: i64) -> SystemTime {
-    if offset_seconds >= 0 {
-        system_time + Duration::from_secs(offset_seconds as u64)
-    } else {
-        system_time - Duration::from_secs((-offset_seconds) as u64)
-    }
-}
-
-fn get_boot(drive_letter: &str) -> Result<Vec<u8>, Error> {
-    let drive_path = format!("\\\\.\\{}:", drive_letter); // Raw access to the drive
-
-    // Check if the drive exists before attempting to open it
-    if Path::new(&format!("{}:\\", drive_letter)).exists() {
-        let mut file = File::open(&drive_path).unwrap();
-        let mut boot_sector = vec![0u8; 8192];
-
-        file.seek(SeekFrom::Start(0))?;
-        file.read_exact(&mut boot_sector)?;
-
-        return Ok(boot_sector);
-    }
-
-    Err(anyhow::anyhow!(
-        "[ERROR] Drive {} does not exist",
-        drive_letter
-    ))
-}
-=======
-
->>>>>>> d14980e0
 
 pub fn ensure_directory_exists(path: &str) -> std::io::Result<()> {
     let path = Path::new(path);
