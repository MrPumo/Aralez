//
// SPDX-License-Identifier: Apache-2.0
//
// Copyright © 2025 Areg Baghinyan. All Rights Reserved.
//
// Author(s): Areg Baghinyan
//

#[cfg(target_os = "windows")]
pub mod windows {
    pub mod network_info;
    pub mod process;
    pub mod process_details;
}

// Bring modules into scope
#[cfg(target_os = "windows")]
use windows::*;

#[cfg(target_os = "windows")]
pub mod windows_os {
    pub use crate::resource::extract_resource;
}

#[cfg(target_os = "windows")]
use windows_os::*;

use crate::config::ExecType;
use std::process::{Command, Stdio};
use std::io::{self, Write};
use std::fs::{File, remove_file};
use std::path::{Path, PathBuf};
use wait_timeout::ChildExt;
use std::time::Duration;

<<<<<<< HEAD
#[cfg(target_family = "windows")]
use windows::Win32::System::JobObjects::*;
#[cfg(target_family = "windows")]
use windows::Win32::System::Threading::*;
#[cfg(target_family = "windows")]
use windows::Win32::Foundation::*;
#[cfg(target_family = "windows")]
use windows::core::PCWSTR;

pub fn run_internal(tool_name: &str, output_filename: &str) -> Option<String> {
=======
#[cfg(target_os = "windows")] 
pub fn run_internal(tool_name:&str, output_filename: &str) -> Option<String> {
>>>>>>> d14980e0
    dprintln!("[INFO] > `{}` | Starting execution", tool_name);

    let output_file_path = Path::new(output_filename);
    let output: Option<String> = None;

    match tool_name {
        "ProcInfo" => {
            process::run(&output_file_path);
        }
        "ProcDetailsInfo" => {
            process_details::run(&output_file_path)
        }
        "PortsInfo" => {
            network_info::run_network_info(&output_file_path);
        }
        &_ => {
            dprintln!("[ERROR] > `{}` | Internal tool not found", tool_name);
            return None;
        }
    }
    dprintln!("[INFO] > `{}` | The output has been saved to: {}", tool_name, output_filename);
    dprintln!("[INFO] > `{}` | Execution completed", tool_name);

    return output;
}

pub fn run(
    mut name: String,
    args: &[&str],
    exec_type: ExecType,
    exe_bytes: Option<&[u8]>,
    output_path: Option<&str>,
    output_file: &str,
    memory_limit: Option<usize>,
    timeout: Option<u64>
) -> Option<String> {
    let mut display_name = name.clone();
    if exec_type == ExecType::External {
        let buffer = match exe_bytes {
            Some(bytes) => bytes,
            None => {
                dprintln!("[ERROR] > `{}` | Content of the external file not found", name);
                return None;
            }
        };
        let path = match output_path {
            Some(p) => p,
            None => {
                dprintln!("[ERROR] > `{}` | The output path for the executable not found", name);
                return None;
            }
        };
        let temp_exe_path = match save_to_temp_file(&name, buffer, path) {
            Ok(path) => path,
            Err(e) => {
                dprintln!("[ERROR] > `{}` | Failed to save to temp file: {}", name, e);
                return None;
            }
        };

        name = temp_exe_path.to_string_lossy().to_string();
        display_name = temp_exe_path
            .file_name()
            .and_then(|os_str| os_str.to_str())
            .unwrap_or(&name.as_str())
            .to_string();
    }

    let mut child = match Command::new(&name)
        .args(args)
        .stdout(Stdio::piped())
        .stderr(Stdio::piped())
        .spawn()
    {
        Ok(child) => {
            dprintln!(
                "[INFO] > `{}` ({}) | Starting execution with args: {:?}",
                display_name,
                child.id(),
                args
            );
            if let Some(mem_l) = memory_limit {
                #[cfg(target_family = "windows")]
                {
                    let memory_limit_value = mem_l * 1024 * 1024; 
                    if let Some(job) = create_memory_limited_job(memory_limit_value) {
                        assign_to_job(job, &child);
                        dprintln!(
                            "[INFO] > `{}` | Assigned to memory-limited Job Object ({} MB)",
                            display_name,
                            memory_limit_value / 1024 / 1024
                        );
                    }
                }
            } 

            child
        }
        Err(e) => {
            dprintln!(
                "[ERROR] > `{}` | Failed to spawn process: {}",
                display_name,
                e
            );
            return None;
        }
    };
    if let Some(timeout_value) = timeout {
        let one_sec = Duration::from_secs(timeout_value);
        let _status_code = match child.wait_timeout(one_sec).unwrap() {
            Some(status) => status.code(),
            None => {
                dprintln!("[WARN] > `{}` | Execution timed out", display_name);
                child.kill().unwrap();
                child.wait().unwrap().code()
            }
        };
    }

    let pid = child.id();

    let output = match child.wait_with_output() {
        Ok(output) => {
            if !output.status.success() {
                let stderr_msg = String::from_utf8_lossy(&output.stderr);
                dprintln!(
                    "[ERROR] > `{}` ({}) | Command failed: {}",
                    display_name,
                    pid,
                    stderr_msg.trim()
                );
            }
            output
        }
        Err(e) => {
            dprintln!(
                "[ERROR] > `{}` ({}) | Failed to execute: {}",
                display_name,
                pid,
                e
            );
            return None;
        }
    };

<<<<<<< HEAD
    dprintln!(
        "[INFO] > `{}` ({}) | Exit code: {:?}",
        display_name,
        pid,
        output.status.code().unwrap_or(-1)
    );
=======
    let exit_code = output.status.code().unwrap_or(-1);
    dprintln!("[INFO] > `{}` ({}) | Exit code: {}", display_name, pid, exit_code);

    if exit_code != 0 {
        let stderr_output = String::from_utf8_lossy(&output.stderr);
        if !stderr_output.trim().is_empty() {
            dprintln!("[ERROR] > `{}` ({}) | Stderr output:\n{}", display_name, pid, stderr_output);
        } else {
            dprintln!("[ERROR] > `{}` ({}) | Process failed with exit code {} but no stderr output", display_name, pid, exit_code);
        }
    }
>>>>>>> d14980e0

    if let Err(e) = save_output_to_file(&output.stdout, output_file) {
        dprintln!(
            "[ERROR] > `{}` ({}) | Failed to save output to file: {}",
            display_name,
            pid,
            e
        );
    }

    if exec_type == ExecType::External {
        if let Err(e) = cleanup_temp_file(&name) {
            dprintln!(
                "[ERROR] > `{}` ({}) | Failed to clean up temp file: {}",
                display_name,
                pid,
                e
            );
        }
    }

    dprintln!(
        "[INFO] > `{}` ({}) | The output has been saved to: {}",
        display_name,
        pid,
        output_file
    );
    dprintln!("[INFO] > `{}` ({}) | Execution completed", display_name, pid);

    Some(String::from_utf8(output.stdout).unwrap_or_else(|_| "".to_string()))
}

<<<<<<< HEAD
pub fn get_list_tools() -> Vec<&'static str> {
=======
#[cfg(target_os = "windows")]
pub fn get_list_tools () -> Vec<&'static str> {
>>>>>>> d14980e0
    vec![
        "autorunsc.exe",
        "handle.exe",
        "tcpvcon.exe",
        "pslist.exe",
        "Listdlls.exe",
        "PsService.exe",
        "pipelist.exe",
        "winpmem_mini_rc2.exe",
    ]
}

#[cfg(target_os = "windows")]
pub fn get_bin(name: String) -> Result<Vec<u8>, anyhow::Error> {
    let exe_bytes: Vec<u8> = match name.as_str() {
        "autorunsc.exe" => include_bytes!("../tools/autorunsc.exe").to_vec(),
        "handle.exe" => include_bytes!("../tools/handle.exe").to_vec(),
        "tcpvcon.exe" => include_bytes!("../tools/tcpvcon.exe").to_vec(),
        "pslist.exe" => include_bytes!("../tools/pslist.exe").to_vec(),
        "Listdlls.exe" => include_bytes!("../tools/Listdlls.exe").to_vec(),
        "PsService.exe" => include_bytes!("../tools/PsService.exe").to_vec(),
        "pipelist.exe" => include_bytes!("../tools/pipelist.exe").to_vec(),
        "winpmem_mini_rc2.exe" => include_bytes!("../tools/winpmem_mini_rc2.exe").to_vec(),
        _ => match extract_resource(&name) {
            Ok(bytes) => bytes,
            Err(_) => return Err(anyhow::anyhow!(format!("[ERROR] {} not found", name))),
        },
    };

    Ok(exe_bytes)
}

fn save_to_temp_file(_filename: &String, exe_bytes: &[u8], output_path: &str) -> io::Result<PathBuf> {
    let output_file_path = Path::new(output_path).join(_filename);
    let mut file = File::create(&output_file_path)?;
    file.write_all(exe_bytes)?;
    Ok(output_file_path)
}

fn save_output_to_file(output: &[u8], output_filename: &str) -> io::Result<()> {
    let output_file_path = Path::new(output_filename);
    let mut file = File::create(output_file_path)?;
    file.write_all(output)?;
    file.flush()?;
    Ok(())
}

fn cleanup_temp_file(temp_exe_path: &str) -> io::Result<()> {
    dprintln!("[INFO] > `{:?}` : Remove the temporary file", temp_exe_path);
    let exec_path = Path::new(temp_exe_path);
    if exec_path.exists() {
        remove_file(exec_path)?;
    }
    Ok(())
}

#[cfg(target_family = "windows")]
fn create_memory_limited_job(limit_bytes: usize) -> Option<HANDLE> {
    unsafe {
        match CreateJobObjectW(None, PCWSTR::null()) {
            Ok(job) => {
                if job.is_invalid() {
                    eprintln!("[ERROR] Job handle is invalid");
                    return None;
                }

                let mut info = JOBOBJECT_EXTENDED_LIMIT_INFORMATION::default();
                info.BasicLimitInformation.LimitFlags = JOB_OBJECT_LIMIT_PROCESS_MEMORY;
                info.ProcessMemoryLimit = limit_bytes;

                let result = SetInformationJobObject(
                    job,
                    JobObjectExtendedLimitInformation,
                    &mut info as *mut _ as *mut _,
                    std::mem::size_of::<JOBOBJECT_EXTENDED_LIMIT_INFORMATION>() as u32,
                );

                if result.is_ok() {
                    Some(job)
                } else {
                    eprintln!("[ERROR] Failed to set Job Object limit");
                    None
                }
            }
            Err(e) => {
                eprintln!("[ERROR] Failed to create Job Object: {}", e);
                None
            }
        }
    }
}

#[cfg(target_family = "windows")]
fn assign_to_job(job: HANDLE, child: &std::process::Child) {
    unsafe {
        if let Ok(proc_handle) = OpenProcess(PROCESS_SET_QUOTA | PROCESS_TERMINATE, false, child.id()) {
            if !AssignProcessToJobObject(job, proc_handle).is_ok() {
                eprintln!("[ERROR] Failed to assign process to Job Object");
            }
        } else {
            eprintln!("[ERROR] Failed to open process for Job Object assignment");
        }
    }
}<|MERGE_RESOLUTION|>--- conflicted
+++ resolved
@@ -7,47 +7,39 @@
 //
 
 #[cfg(target_os = "windows")]
-pub mod windows {
+#[path = "execute/windows"]
+pub mod windows_internal {
     pub mod network_info;
     pub mod process;
     pub mod process_details;
 }
-
-// Bring modules into scope
-#[cfg(target_os = "windows")]
-use windows::*;
-
-#[cfg(target_os = "windows")]
-pub mod windows_os {
-    pub use crate::resource::extract_resource;
-}
-
-#[cfg(target_os = "windows")]
-use windows_os::*;
 
 use crate::config::ExecType;
 use std::process::{Command, Stdio};
 use std::io::{self, Write};
 use std::fs::{File, remove_file};
 use std::path::{Path, PathBuf};
+
 use wait_timeout::ChildExt;
 use std::time::Duration;
 
-<<<<<<< HEAD
-#[cfg(target_family = "windows")]
-use windows::Win32::System::JobObjects::*;
-#[cfg(target_family = "windows")]
-use windows::Win32::System::Threading::*;
-#[cfg(target_family = "windows")]
-use windows::Win32::Foundation::*;
-#[cfg(target_family = "windows")]
-use windows::core::PCWSTR;
-
+#[cfg(target_os = "windows")]
+mod windows_imports {
+    pub use windows::Win32::System::JobObjects::*;
+    pub use windows::Win32::System::Threading::*;
+    pub use windows::Win32::Foundation::*;
+    pub use windows::core::PCWSTR;
+    pub use crate::resource::extract_resource;
+    pub use super::windows_internal::*;
+}
+
+// Bring into scope at top-level
+#[cfg(target_os = "windows")]
+use windows_imports::*;
+
+
+#[cfg(target_os = "windows")] 
 pub fn run_internal(tool_name: &str, output_filename: &str) -> Option<String> {
-=======
-#[cfg(target_os = "windows")] 
-pub fn run_internal(tool_name:&str, output_filename: &str) -> Option<String> {
->>>>>>> d14980e0
     dprintln!("[INFO] > `{}` | Starting execution", tool_name);
 
     let output_file_path = Path::new(output_filename);
@@ -129,10 +121,10 @@
                 child.id(),
                 args
             );
-            if let Some(mem_l) = memory_limit {
+            if let Some(_mem_l) = memory_limit {
                 #[cfg(target_family = "windows")]
                 {
-                    let memory_limit_value = mem_l * 1024 * 1024; 
+                    let memory_limit_value = _mem_l * 1024 * 1024; 
                     if let Some(job) = create_memory_limited_job(memory_limit_value) {
                         assign_to_job(job, &child);
                         dprintln!(
@@ -193,26 +185,12 @@
         }
     };
 
-<<<<<<< HEAD
     dprintln!(
         "[INFO] > `{}` ({}) | Exit code: {:?}",
         display_name,
         pid,
         output.status.code().unwrap_or(-1)
     );
-=======
-    let exit_code = output.status.code().unwrap_or(-1);
-    dprintln!("[INFO] > `{}` ({}) | Exit code: {}", display_name, pid, exit_code);
-
-    if exit_code != 0 {
-        let stderr_output = String::from_utf8_lossy(&output.stderr);
-        if !stderr_output.trim().is_empty() {
-            dprintln!("[ERROR] > `{}` ({}) | Stderr output:\n{}", display_name, pid, stderr_output);
-        } else {
-            dprintln!("[ERROR] > `{}` ({}) | Process failed with exit code {} but no stderr output", display_name, pid, exit_code);
-        }
-    }
->>>>>>> d14980e0
 
     if let Err(e) = save_output_to_file(&output.stdout, output_file) {
         dprintln!(
@@ -245,12 +223,8 @@
     Some(String::from_utf8(output.stdout).unwrap_or_else(|_| "".to_string()))
 }
 
-<<<<<<< HEAD
+#[cfg(target_os = "windows")] 
 pub fn get_list_tools() -> Vec<&'static str> {
-=======
-#[cfg(target_os = "windows")]
-pub fn get_list_tools () -> Vec<&'static str> {
->>>>>>> d14980e0
     vec![
         "autorunsc.exe",
         "handle.exe",
@@ -263,7 +237,7 @@
     ]
 }
 
-#[cfg(target_os = "windows")]
+#[cfg(target_os = "windows")] 
 pub fn get_bin(name: String) -> Result<Vec<u8>, anyhow::Error> {
     let exe_bytes: Vec<u8> = match name.as_str() {
         "autorunsc.exe" => include_bytes!("../tools/autorunsc.exe").to_vec(),
